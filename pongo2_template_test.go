--- conflicted
+++ resolved
@@ -332,12 +332,22 @@
 		t.Fatal(err)
 	}
 	for idx, match := range matches {
-<<<<<<< HEAD
 		t.Run(fmt.Sprintf("%03d-%s", idx+1, match), func(t *testing.T) {
+
+			t.Logf("[Template %3d] Testing '%s'", idx+1, match)
 			tpl, err := pongo2.FromFile(match)
 			if err != nil {
 				t.Fatalf("Error on FromFile('%s'): %s", match, err.Error())
 			}
+
+			// Read options from file
+			optsStr, _ := ioutil.ReadFile(fmt.Sprintf("%s.options", match))
+			trimBlocks := strings.Contains(string(optsStr), "TrimBlocks=true")
+			lStripBlocks := strings.Contains(string(optsStr), "LStripBlocks=true")
+
+			tpl.Options.TrimBlocks = trimBlocks
+			tpl.Options.LStripBlocks = lStripBlocks
+
 			testFilename := fmt.Sprintf("%s.out", match)
 			testOut, rerr := ioutil.ReadFile(testFilename)
 			if rerr != nil {
@@ -372,31 +382,15 @@
 	for idx, match := range matches {
 		t.Logf("[BlockTemplate %3d] Testing '%s'", idx+1, match)
 
-=======
-		// Read options from file
-		optsStr, _ := ioutil.ReadFile(fmt.Sprintf("%s.options", match))
-		trimBlocks := strings.Contains(string(optsStr), "TrimBlocks=true")
-		lStripBlocks := strings.Contains(string(optsStr), "LStripBlocks=true")
-
-		t.Logf("[Template %3d] Testing '%s'", idx+1, match)
->>>>>>> ada54c0b
 		tpl, err := pongo2.FromFile(match)
 		if err != nil {
 			t.Fatalf("Error on FromFile('%s'): %s", match, err.Error())
 		}
-<<<<<<< HEAD
-		test_filename := fmt.Sprintf("%s.out", match)
-		test_out, rerr := ioutil.ReadFile(test_filename)
-=======
-
-		tpl.Options.TrimBlocks = trimBlocks
-		tpl.Options.LStripBlocks = lStripBlocks
 
 		testFilename := fmt.Sprintf("%s.out", match)
 		testOut, rerr := ioutil.ReadFile(testFilename)
->>>>>>> ada54c0b
 		if rerr != nil {
-			t.Fatalf("Error on ReadFile('%s'): %s", test_filename, rerr.Error())
+			t.Fatalf("Error on ReadFile('%s'): %s", testFilename, rerr.Error())
 		}
 		tpl_out, err := tpl.ExecuteBlocks(tplContext, []string{"content", "more_content"})
 		if err != nil {
@@ -409,16 +403,16 @@
 		if _, ok := tpl_out["more_content"]; !ok {
 			t.Errorf("Failed: more_content not in tpl_out for %s", match)
 		}
-		test_string := string(test_out[:])
-		joined_string := strings.Join([]string{tpl_out["content"], tpl_out["more_content"]}, "")
-		if test_string != joined_string {
+		testString := string(testOut[:])
+		joinedString := strings.Join([]string{tpl_out["content"], tpl_out["more_content"]}, "")
+		if testString != joinedString {
 			t.Logf("BlockTemplate (rendered) '%s': '%s'", match, tpl_out["content"])
-			err_filename := filepath.Base(fmt.Sprintf("%s.error", match))
-			err := ioutil.WriteFile(err_filename, []byte(joined_string), 0600)
+			errFilename := filepath.Base(fmt.Sprintf("%s.error", match))
+			err := ioutil.WriteFile(errFilename, []byte(joinedString), 0600)
 			if err != nil {
 				t.Fatalf(err.Error())
 			}
-			t.Logf("get a complete diff with command: 'diff -ya %s %s'", test_filename, err_filename)
+			t.Logf("get a complete diff with command: 'diff -ya %s %s'", testFilename, errFilename)
 			t.Errorf("Failed: test_out != tpl_out for %s", match)
 		}
 	}
