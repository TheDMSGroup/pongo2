package pongo2

import (
	"errors"
	"fmt"
<<<<<<< HEAD
	"regexp"
=======
>>>>>>> e07f26be
)

var autoescape = true

func SetAutoescape(newValue bool) {
	autoescape = newValue
}

// A Context type provides constants, variables, instances or functions to a template.
//
// pongo2 automatically provides meta-information or functions through the "pongo2"-key.
// Currently, context["pongo2"] contains the following keys:
//  1. version: returns the version string
//
// Template examples for accessing items from your context:
//
//	{{ myconstant }}
//	{{ myfunc("test", 42) }}
//	{{ user.name }}
//	{{ pongo2.version }}
type Context map[string]interface{}

<<<<<<< HEAD
type context interface {
	GetValue(key string) (interface{}, bool)
	SetValue(string, interface{})
	GetIdentifiers() []string
}

type mapContext map[string]interface{}

func (m mapContext) GetValue(key string) (interface{}, bool) {
	v, ok := m[key]
	return v, ok
}

func (m mapContext) SetValue(key string, val interface{}) {
	m[key] = val
}

func (m mapContext) GetIdentifiers() []string {
	identifiers := make([]string, 0, len(m))
	for i := range m {
		identifiers = append(identifiers, i)
	}
	return identifiers
}

func checkForValidIdentifiers(identifiers []string) *Error {
	for _, v := range identifiers {
		if !reIdentifiers.MatchString(v) {
=======
func (c Context) checkForValidIdentifiers() *Error {
	for k, v := range c {
		if !isValidIdentifier(k) {
>>>>>>> e07f26be
			return &Error{
				Sender:    "checkForValidIdentifiers",
				OrigError: fmt.Errorf("context-key '%s' is not a valid identifier", v),
			}
		}
	}
	return nil
}

<<<<<<< HEAD
type mergedContext struct {
	a, b context
}

func (m mergedContext) GetValue(key string) (interface{}, bool) {
	val, had := m.b.GetValue(key)
	if !had {
		val, had = m.a.GetValue(key)
	}
	return val, had
}

func (m mergedContext) SetValue(key string, val interface{}) {
	m.b.SetValue(key, val)
}

func (m mergedContext) GetIdentifiers() []string {
	identifiers := make([]string, 0)
	if len(m.a.GetIdentifiers()) > 0 {
		identifiers = append(identifiers, m.a.GetIdentifiers()...)
	}
	if len(m.b.GetIdentifiers()) > 0 {
		identifiers = append(identifiers, m.b.GetIdentifiers()...)
	}
	return identifiers
}

func mergeContexts(a, b context) context {
	return mergedContext{a: a, b: b}
=======
func isValidIdentifier(s string) bool {
	for i := range s {
		if !isValidIdentifierChar(s[i]) {
			return false
		}
	}
	return true
}

func isValidIdentifierChar(c byte) bool {
	return (c >= 'a' && c <= 'z') ||
		(c >= 'A' && c <= 'Z') ||
		(c >= '0' && c <= '9') ||
		c == '_'
>>>>>>> e07f26be
}

// Update updates this context with the key/value-pairs from another context.
// / todo solve by wrapping
func (c Context) Update(other Context) Context {
	for k, v := range other {
		c[k] = v
	}
	return c
}

// ExecutionContext contains all data important for the current rendering state.
//
// If you're writing a custom tag, your tag's Execute()-function will
// have access to the ExecutionContext. This struct stores anything
// about the current rendering process's Context including
// the Context provided by the user (field Public).
// You can safely use the Private context to provide data to the user's
// template (like a 'forloop'-information). The Shared-context is used
// to share data between tags. All ExecutionContexts share this context.
//
// Please be careful when accessing the Public data.
// PLEASE DO NOT MODIFY THE PUBLIC CONTEXT (read-only).
//
// To create your own execution context within tags, use the
// NewChildExecutionContext(parent) function.
type ExecutionContext struct {
	template   *Template
	macroDepth int

	Autoescape bool
	Public     context
	Private    context
	Shared     context
}

var pongo2MetaContext = mapContext{
	"version": Version,
}

func newExecutionContext(tpl *Template, ctx context) *ExecutionContext {
	// Make the pongo2-related funcs/vars available to the context
	privateCtx := mapContext{
		"pongo2": pongo2MetaContext,
	}

	return &ExecutionContext{
		template: tpl,

		Public:     mergeContexts(ctx, mapContext{}),
		Private:    privateCtx,
		Autoescape: autoescape,
	}
}

func NewChildExecutionContext(parent *ExecutionContext) *ExecutionContext {
	newctx := &ExecutionContext{
		template: parent.template,

		Public:     parent.Public,
		Private:    mergeContexts(parent.Private, mapContext{}),
		Autoescape: parent.Autoescape,
	}
	newctx.Shared = parent.Shared

	return newctx
}

func (ctx *ExecutionContext) Error(msg string, token *Token) *Error {
	return ctx.OrigError(errors.New(msg), token)
}

func (ctx *ExecutionContext) OrigError(err error, token *Token) *Error {
	filename := ctx.template.name
	var line, col int
	if token != nil {
		// No tokens available
		// TODO: Add location (from where?)
		filename = token.Filename
		line = token.Line
		col = token.Col
	}
	return &Error{
		Template:  ctx.template,
		Filename:  filename,
		Line:      line,
		Column:    col,
		Token:     token,
		Sender:    "execution",
		OrigError: err,
	}
}

func (ctx *ExecutionContext) Logf(format string, args ...any) {
	ctx.template.set.logf(format, args...)
}<|MERGE_RESOLUTION|>--- conflicted
+++ resolved
@@ -3,10 +3,6 @@
 import (
 	"errors"
 	"fmt"
-<<<<<<< HEAD
-	"regexp"
-=======
->>>>>>> e07f26be
 )
 
 var autoescape = true
@@ -29,7 +25,6 @@
 //	{{ pongo2.version }}
 type Context map[string]interface{}
 
-<<<<<<< HEAD
 type context interface {
 	GetValue(key string) (interface{}, bool)
 	SetValue(string, interface{})
@@ -57,12 +52,7 @@
 
 func checkForValidIdentifiers(identifiers []string) *Error {
 	for _, v := range identifiers {
-		if !reIdentifiers.MatchString(v) {
-=======
-func (c Context) checkForValidIdentifiers() *Error {
-	for k, v := range c {
-		if !isValidIdentifier(k) {
->>>>>>> e07f26be
+		if !isValidIdentifier(v) {
 			return &Error{
 				Sender:    "checkForValidIdentifiers",
 				OrigError: fmt.Errorf("context-key '%s' is not a valid identifier", v),
@@ -72,7 +62,6 @@
 	return nil
 }
 
-<<<<<<< HEAD
 type mergedContext struct {
 	a, b context
 }
@@ -102,7 +91,8 @@
 
 func mergeContexts(a, b context) context {
 	return mergedContext{a: a, b: b}
-=======
+}
+
 func isValidIdentifier(s string) bool {
 	for i := range s {
 		if !isValidIdentifierChar(s[i]) {
@@ -117,7 +107,6 @@
 		(c >= 'A' && c <= 'Z') ||
 		(c >= '0' && c <= '9') ||
 		c == '_'
->>>>>>> e07f26be
 }
 
 // Update updates this context with the key/value-pairs from another context.
